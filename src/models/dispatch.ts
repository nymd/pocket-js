import axios, { AxiosInstance } from "axios";
import { Node } from "./node";
import { Blockchain } from "./blockchain";
import constants = require("../utils/constants");
import { Configuration } from "../configuration/configuration";

// Dispatch
/**
 *
 *
 * @class Dispatch
 */
export class Dispatch {
  public readonly configuration: Configuration;
  public readonly axiosInstance: AxiosInstance;
  /**
   * Creates an instance of Dispatch.
   * @param {Configuration} configuration - Configuration object.
   * @memberof Dispatch
   */
  constructor(configuration: Configuration) {
    this.configuration = configuration;
    this.axiosInstance = axios.create({
      headers: {
        "Content-Type": "application/json"
      },
      timeout: this.configuration.requestTimeOut,
      url: constants.dispatchNodeURL + constants.dispatchPath
    });
  }
  /**
   *
   * blockchain object to JSON
   * @returns {JSON} - JSON Array with the blockchain list.
   * @memberof Dispatch
   */
  public blockchainsJSON() {
    const blockchainArray: Blockchain[] = [];
    this.configuration.blockchains.forEach(element => {
      blockchainArray.push(element);
    });
    return blockchainArray;
  }
  
  /**
   *
   * Retrieves a list of service nodes
   * @param {callback} callback
   * @returns {Node} - A Node object list.
   * @memberof Dispatch
   */
  public async retrieveServiceNodes(
    callback?: (result?: Node[], error?: Error) => any
  ) {
    try {
      const dispatch = this;
      let response = null;

      response = await this.axiosInstance.post(constants.dispatchPath, {
        Blockchains: dispatch.blockchainsJSON(),
        DevID: dispatch.configuration.devID
      });

      if (response !== null && response.status === 200 && response.data !== null) {
        const nodes = this.parseDispatchResponse(response.data);

        let filteredNodes = nodes;
        // Check if SSL only nodes are requested
        if (this.configuration.sslOnly) {
          filteredNodes = this.sslOnlyNodes(nodes as Node[]);
        }
        // Check if filteredNodes is an error
        if (filteredNodes instanceof Error === false) {
          if (callback) {
            callback(filteredNodes as Node[]);
            return;
          } else {
            return filteredNodes;
          }
        } else {
          if (callback) {
<<<<<<< HEAD
            callback(undefined, <Error>filteredNodes);
=======
            callback(undefined, filteredNodes as Error);
>>>>>>> 0aced268
            return;
          } else {
            return filteredNodes;
          }
        }
      } else {
        if (callback) {
<<<<<<< HEAD
          callback(undefined, new Error("Failed to retrieve service nodes with error: " + response.data));
=======
          callback(
            undefined,
            new Error(
              "Failed to retrieve service nodes with error: " + response.data
            )
          );
>>>>>>> 0aced268
          return;
        } else {
          return new Error(
            "Failed to retrieve service nodes with error: " + response.data
          );
        }
      }
    } catch (err) {
      if (callback) {
<<<<<<< HEAD
        callback(undefined, new Error("Failed to retrieve service nodes with error: " + err));
=======
        callback(
          undefined,
          new Error("Failed to retrieve service nodes with error: " + err)
        );
>>>>>>> 0aced268
        return;
      } else {
        return new Error("Failed to retrieve service nodes with error: " + err);
      }
    }
  }

  /**
   *
   * Parse the response from the dispatcher
   * @param {Object} response
   * @returns {Node} - A Node object list.
   * @memberof Dispatch
   */
  private parseDispatchResponse(response: { [key: string]: any[] } = {}) {
    try {
      // Variables
      const nodes: Node[] = [];

      if (Array.isArray(response)) {
        // Iterate through the array for different networks results
        response.forEach(element => {
<<<<<<< HEAD
          
          var blockchain = new Blockchain(element.name, element.netID);

          if (element.ips) {
            // Create a Node object for each item inside the dataKey object, IP:PORT
            element.ips.forEach(function(ipPort: string) {
              var node = new Node(blockchain, ipPort);
=======
          const network = element.name;
          const netID = element.netid;

          if (element.ips) {
            // Create a Node object for each item inside the dataKey object, IP:PORT
            element.ips.forEach((ipPort: string) => {
              const node = new Node(network, netID, ipPort);
>>>>>>> 0aced268
              nodes.push(node);
            });
          }
        });
      }

      return nodes;
    } catch (error) {
      return new Error("Failed to parsed service nodes with error: " + error);
    }
  }

  /**
   *
   * Filters a list of service nodes that supports SSL Only
   * @param {Node} node - A list of Nodes from the Dispatcher
   * @returns {Node} - A list of nodes with SSL Support
   * @memberof Dispatch
   */
  private sslOnlyNodes(nodes: Node[]) {
    const result: Node[] = [];
    nodes.forEach(node => {
      if (node.port === "443") {
        result.push(node);
      }
    });
    if (result.length === 0) {
      return new Error("Failed to retrieve a list of nodes with SSL Support.");
    }
    return result;
  }
}<|MERGE_RESOLUTION|>--- conflicted
+++ resolved
@@ -79,11 +79,7 @@
           }
         } else {
           if (callback) {
-<<<<<<< HEAD
             callback(undefined, <Error>filteredNodes);
-=======
-            callback(undefined, filteredNodes as Error);
->>>>>>> 0aced268
             return;
           } else {
             return filteredNodes;
@@ -91,16 +87,7 @@
         }
       } else {
         if (callback) {
-<<<<<<< HEAD
           callback(undefined, new Error("Failed to retrieve service nodes with error: " + response.data));
-=======
-          callback(
-            undefined,
-            new Error(
-              "Failed to retrieve service nodes with error: " + response.data
-            )
-          );
->>>>>>> 0aced268
           return;
         } else {
           return new Error(
@@ -110,14 +97,7 @@
       }
     } catch (err) {
       if (callback) {
-<<<<<<< HEAD
         callback(undefined, new Error("Failed to retrieve service nodes with error: " + err));
-=======
-        callback(
-          undefined,
-          new Error("Failed to retrieve service nodes with error: " + err)
-        );
->>>>>>> 0aced268
         return;
       } else {
         return new Error("Failed to retrieve service nodes with error: " + err);
@@ -140,7 +120,6 @@
       if (Array.isArray(response)) {
         // Iterate through the array for different networks results
         response.forEach(element => {
-<<<<<<< HEAD
           
           var blockchain = new Blockchain(element.name, element.netID);
 
@@ -148,15 +127,6 @@
             // Create a Node object for each item inside the dataKey object, IP:PORT
             element.ips.forEach(function(ipPort: string) {
               var node = new Node(blockchain, ipPort);
-=======
-          const network = element.name;
-          const netID = element.netid;
-
-          if (element.ips) {
-            // Create a Node object for each item inside the dataKey object, IP:PORT
-            element.ips.forEach((ipPort: string) => {
-              const node = new Node(network, netID, ipPort);
->>>>>>> 0aced268
               nodes.push(node);
             });
           }
