--- conflicted
+++ resolved
@@ -1,10 +1,5 @@
-<<<<<<< HEAD
 import { Configuration } from './configuration';
 import { Blockchain, Dispatch, Node, Relay, Report, Wallet } from './models'
-=======
-import { Configuration } from "./configuration";
-import { Blockchain, Relay } from "./models";
->>>>>>> 0aced268
 
 /**
  *
@@ -55,47 +50,12 @@
    * @returns {Relay} - New Relay instance.
    * @memberof Pocket
    */
-<<<<<<< HEAD
   createRelay(blockchain: Blockchain, data: string, httpMethod = "", path = "", queryParams = "", headers = {}) {
     // Check if data is a json tring
     if (typeof data == 'string') {
       return new Relay(blockchain, data, this.configuration, httpMethod, path, queryParams, headers); 
     }
     return new Relay(blockchain, JSON.stringify(data), this.configuration, httpMethod, path, queryParams, headers);
-=======
-  public createRelay(
-    blockchain: Blockchain,
-    netID: string,
-    data: string,
-    httpMethod = "",
-    path = "",
-    queryParams = "",
-    headers = {}
-  ) {
-    // Check if data is a json tring
-    if (typeof data === "string") {
-      return new Relay(
-        blockchain,
-        netID,
-        data,
-        this.configuration,
-        httpMethod,
-        path,
-        queryParams,
-        headers
-      );
-    }
-    return new Relay(
-      blockchain,
-      netID,
-      JSON.stringify(data),
-      this.configuration,
-      httpMethod,
-      path,
-      queryParams,
-      headers
-    );
->>>>>>> 0aced268
   }
   /**
    *
@@ -128,11 +88,7 @@
    * @returns {Node} - New Node instance.
    * @memberof Pocket
    */
-<<<<<<< HEAD
   async getNode(blockchain: Blockchain) {
-=======
-  public async getNode(netID: string, network: string) {
->>>>>>> 0aced268
     try {
       const nodes: Node[] = [];
 
@@ -148,13 +104,8 @@
       }
 
       this.configuration.nodes.forEach(node => {
-<<<<<<< HEAD
         if (node.isEqual(blockchain)) {
             nodes.push(node);
-=======
-        if (node.isEqual(netID, network)) {
-          nodes.push(node);
->>>>>>> 0aced268
         }
       });
 
@@ -175,11 +126,7 @@
    * @returns {String} - A String with the response.
    * @memberof Pocket
    */
-<<<<<<< HEAD
   async sendReport(report: Report, callback?: (result?: any, error?: Error ) => any) {
-=======
-  public async sendReport(report, callback) {
->>>>>>> 0aced268
     try {
       // Check for report
       if (report == null) {
@@ -224,11 +171,7 @@
    * @returns {String} - A String with the response.
    * @memberof Pocket
    */
-<<<<<<< HEAD
   async sendRelay(relay: Relay, callback?: (result?: any[], error?: Error) => any) {
-=======
-  public async sendRelay(relay, callback) {
->>>>>>> 0aced268
     try {
       // Check for relay
       if (relay == null) {
@@ -242,15 +185,7 @@
       // Verify all relay properties are set
       if (!relay.isValid()) {
         if (callback) {
-<<<<<<< HEAD
           callback(undefined, new Error("Relay is missing a property, please verify all properties."));
-=======
-          callback(
-            new Error(
-              "Relay is missing a property, please verify all properties."
-            )
-          );
->>>>>>> 0aced268
           return;
         } else {
           return new Error(
@@ -260,11 +195,7 @@
       }
 
       // Filter nodes for specified blockchain
-<<<<<<< HEAD
       var node = await this.getNode(relay.blockchain);
-=======
-      const node = await this.getNode(relay.netID, relay.blockchain);
->>>>>>> 0aced268
 
       if (node == null) {
         if (callback) {
@@ -311,19 +242,11 @@
    */
   public async retrieveNodes(callback?: (result?: any, error?: Error) => any) {
     try {
-<<<<<<< HEAD
       var dispatch = this.getDispatch();
       var nodes: Node[] = [];
       var response = await dispatch.retrieveServiceNodes();
       
       if (!(response instanceof Error) && response !== undefined && response.length != 0) {
-=======
-      const dispatch = this.getDispatch();
-      const nodes: Node[] = [];
-      const response = await dispatch.retrieveServiceNodes();
-
-      if (response instanceof Error === false && response.length !== 0) {
->>>>>>> 0aced268
         // Save the nodes to the configuration.
         this.configuration.nodes = nodes;
         // Return a list of nodes
